--- conflicted
+++ resolved
@@ -17,8 +17,6 @@
 	"testing"
 )
 
-<<<<<<< HEAD
-=======
 // a testGroup references some components of a Group.
 type testGroup struct {
 	name          string
@@ -94,7 +92,6 @@
 	}
 }
 
->>>>>>> de52f48d
 var (
 	errNoPanic        = errors.New("no panic")
 	errNoPanicMessage = errors.New("panic but no message")
